import os
import time
from typing import Dict, Type, Optional, Any, TYPE_CHECKING, TypedDict
from dotenv import load_dotenv
from langchain_core.callbacks.manager import CallbackManagerForToolRun
from langchain_core.tools import BaseTool, ToolException
from pydantic import BaseModel, Field
from datetime import datetime
from agents.base_agent import BaseAgent
from agents.interviewer.prompts import get_prompt
from agents.prompt_utils import format_prompt
from memory_bank.memory_bank_vector_db import MemoryBank
from interview_session.session_models import Participant, Message
from utils.text_to_speech import TextToSpeechBase, create_tts_engine
from utils.audio_player import create_audio_player, AudioPlayerBase

if TYPE_CHECKING:
    from interview_session.interview_session import InterviewSession

load_dotenv()

# Console colors
GREEN = '\033[92m'
ORANGE = '\033[93m'
RESET = '\033[0m'
RED = '\033[91m'

class TTSConfig(TypedDict, total=False):
    """Configuration for text-to-speech."""
    enabled: bool
    provider: str  # e.g. 'openai'
    voice: str     # e.g. 'alloy'

class InterviewerConfig(TypedDict, total=False):
    """Configuration for the Interviewer agent."""
    user_id: str
    tts: TTSConfig

class Interviewer(BaseAgent, Participant):
    '''Inherits from BaseAgent and Participant. Participant is a class that all agents in the interview session inherit from.'''
    def __init__(self, config: InterviewerConfig, interview_session: 'InterviewSession'):
        BaseAgent.__init__(self, name="Interviewer", 
                         description="The agent that interviews the user, asking questions about the user's life.",
                         config=config)
        Participant.__init__(self, title="Interviewer", interview_session=interview_session)
        
        self.user_id = config.get("user_id")
        self.max_events_len = int(os.getenv("MAX_EVENTS_LEN", 40))
        
        # Initialize TTS configuration
        tts_config = config.get("tts", {})
        self.base_path = f"data/{self.user_id}/"
        
        # Initialize tools
        self.tools = {
            "recall": Recall(memory_bank=self.interview_session.memory_bank),
            "respond_to_user": RespondToUser(
                interviewer=self,
                tts_config=tts_config,
                base_path=self.base_path
            ),
            "end_conversation": EndConversation(interviewer=self)
        }
        
        self.turn_to_respond = False

    async def on_message(self, message: Message):
<<<<<<< HEAD
        print(f"[{datetime.now()}] {message.role}: {message.content} from the interviewer")
=======
        '''This function is called when the user sends a message and updates the shared chat history of the interview session.'''
>>>>>>> 7e543ee7
        if message:
            self.add_event(sender=message.role, tag="message", content=message.content)

        # This boolean is set to False when the interviewer is done responding (it has used respond_to_user tool)
        self.turn_to_respond = True
        while self.turn_to_respond:
            # Get updated prompt with current chat history, session note, etc. This may change periodically (e.g. when the interviewer receives a system message that triggers a recall)
            prompt = self.get_prompt()
            # Logs the prompt to the event stream
            self.add_event(sender=self.name, tag="prompt", content=prompt)
            # Call the LLM engine with the updated prompt, This is the prompt the interviewer gives to the LLM to formulate it's response (includes thinking and tool calls)
            response = self.call_engine(prompt)
            # Prints the green text in the console
            print(f"{GREEN}Interviewer:\n{response}{RESET}")
            # Logs the interviewer's (LLM) response to the event stream
            self.add_event(sender=self.name, tag="interviewer_response", content=response)
            # Handle tool calls in the response
            self.handle_tool_calls(response)
    
    def get_prompt(self):
        '''Gets the prompt for the interviewer. The logic for this is in the get_prompt function in interviewer/prompts.py'''
        main_prompt = get_prompt()
        # Get user portrait and last meeting summary from session note
        user_portrait_str = self.interview_session.session_note.get_user_portrait_str()
        last_meeting_summary_str = self.interview_session.session_note.get_last_meeting_summary_str()
        # Get chat history from event stream where these are the senders
        # Upon using a tool, the tool name is added to the event stream with the tag as the tool name
        # This is important for letting the agent know the system response if a tool is called.
        chat_history_str = self.get_event_stream_str(
            [
                {"sender": "Interviewer", "tag": "interviewer_response"},
                {"sender": "User", "tag": "message"},
                {"sender": "system", "tag": "recall"},
            ],
            as_list=True
        )
        questions_and_notes_str = self.interview_session.session_note.get_questions_and_notes_str(hide_answered="qa")
        ## TODO: Add additional notes
        tool_descriptions_str = self.get_tools_description()
        recent_events = chat_history_str[-self.max_events_len:] if len(chat_history_str) > self.max_events_len else chat_history_str
        
        return format_prompt(main_prompt, {
            "user_portrait": user_portrait_str,
            "last_meeting_summary": last_meeting_summary_str,
            "chat_history": '\n'.join(recent_events),
            "questions_and_notes": questions_and_notes_str,
            "tool_descriptions": tool_descriptions_str
        })
        
class RecallInput(BaseModel):
    query: str = Field(description=("The query to search for in the memory bank. "
                                   "This should be a short phrase or sentence that captures the essence of the information you want to recall." 
                                   "For example, you can ask about a specific event, a person, a feeling, etc. "
                                   "You can also query more specifically, like 'a daytrip to the zoo'."))

class Recall(BaseTool):
    """Tool for recalling memories."""

    name: str = "recall"
    description: str = (
        "A tool for recalling memories. "
        "Whenever you need to recall information about the user, you can use call this tool."
    )
    args_schema: Type[BaseModel] = RecallInput
    memory_bank: MemoryBank = Field(...)
    handle_tool_error: bool = True
    correct_directory_path: str = ""

    def _run(
        self,
        query: str,
        run_manager: Optional[CallbackManagerForToolRun] = None,
    ) -> Any:
        """Use the tool to run the Python code."""

        try:
            memories = self.memory_bank.search_memories(query)
            memories_str = "\n".join([f"Memory {i+1}:\n{memory['text']}" for i, memory in enumerate(memories)])
            return memories_str
        except Exception as e:  
            raise ToolException(f"Error recalling memories: {e}")

class ResponseToUserInput(BaseModel):
    response: str = Field(description="The response to the user.")

class RespondToUser(BaseTool):
    """Tool for responding to the user."""

    name: str = "respond_to_user"
    description: str = (
        "A tool for responding to the user."
    )
    interviewer: Interviewer = Field(...)
    tts_config: Dict = Field(default_factory=dict)
    base_path: str = Field(...)
    args_schema: Type[BaseModel] = ResponseToUserInput
    tts_engine: Optional[Any] = Field(default=None, exclude=True)
    audio_player: Optional[Any] = Field(default=None, exclude=True)

    def __init__(self, **data):
        super().__init__(**data)
        if self.tts_config.get("enabled", False):
            self.tts_engine: TextToSpeechBase = create_tts_engine(
                provider=self.tts_config.get("provider", "openai"),
                voice=self.tts_config.get("voice", "alloy")
            )
            self.audio_player: AudioPlayerBase = create_audio_player()

    def _run(
        self,
        response: str,
        run_manager: Optional[CallbackManagerForToolRun] = None,
    ) -> Any:
        interview_session = self.interviewer.interview_session
        interview_session.add_message_to_chat_history(role=self.interviewer.title, content=response)
        
        # Generate speech if TTS is enabled
        if self.tts_engine:
            try:
                audio_path = self.tts_engine.text_to_speech(
                    response,
                    output_path=f"{self.base_path}/audio_outputs/response_{int(time.time())}.mp3"
                )
                print(f"{GREEN}Audio saved to: {audio_path}{RESET}")
                
                # Play the audio
                self.audio_player.play(audio_path)
                
            except Exception as e:
                print(f"{RED}Failed to generate/play speech: {e}{RESET}")
        
        self.interviewer.turn_to_respond = False
        return "Response sent to the user."

class EndConversationInput(BaseModel):
    goodbye: str = Field(description="The goodbye message to the user. Tell the user that you are looking forward to talking to them in the next session.")

class EndConversation(BaseTool):
    """Tool for ending the conversation."""

    name: str = "end_conversation"
    description: str = (
        "A tool for ending the conversation."
    )
    args_schema: Type[BaseModel] = EndConversationInput
    interviewer: Interviewer = Field(...)

    def _run(
        self,
        goodbye: str,
        run_manager: Optional[CallbackManagerForToolRun] = None,
    ) -> Any:
        interview_session = self.interviewer.interview_session
        # Add the goodbye message to both chat histories
        self.interviewer.add_event(sender=self.interviewer.name, tag="goodbye", content=goodbye)
        interview_session.add_message_to_chat_history(role=self.interviewer.title, content=goodbye)
        
        # Sets boolean to False so loop in handle_tool_calls will break
        self.interviewer.turn_to_respond = False
        time.sleep(1)
        interview_session.session_in_progress = False
        return "Conversation ended successfully."<|MERGE_RESOLUTION|>--- conflicted
+++ resolved
@@ -65,11 +65,7 @@
         self.turn_to_respond = False
 
     async def on_message(self, message: Message):
-<<<<<<< HEAD
         print(f"[{datetime.now()}] {message.role}: {message.content} from the interviewer")
-=======
-        '''This function is called when the user sends a message and updates the shared chat history of the interview session.'''
->>>>>>> 7e543ee7
         if message:
             self.add_event(sender=message.role, tag="message", content=message.content)
 
