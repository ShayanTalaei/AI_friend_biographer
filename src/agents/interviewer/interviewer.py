import os
import re
from typing import TYPE_CHECKING, TypedDict
from dotenv import load_dotenv


from agents.base_agent import BaseAgent
from agents.interviewer.prompts import get_prompt
from agents.interviewer.tools import EndConversation, RespondToUser
from agents.shared.memory_tools import Recall
from utils.llm.prompt_utils import format_prompt
from interview_session.session_models import Participant, Message
from utils.logger.session_logger import SessionLogger
from utils.constants.colors import GREEN, RESET

if TYPE_CHECKING:
    from interview_session.interview_session import InterviewSession

load_dotenv()


class TTSConfig(TypedDict, total=False):
    """Configuration for text-to-speech."""
    enabled: bool
    provider: str  # e.g. 'openai'
    voice: str     # e.g. 'alloy'


class InterviewerConfig(TypedDict, total=False):
    """Configuration for the Interviewer agent."""
    user_id: str
    tts: TTSConfig


class Interviewer(BaseAgent, Participant):
    '''Inherits from BaseAgent and Participant. Participant is a class that all agents in the interview session inherit from.'''

    def __init__(self, config: InterviewerConfig, interview_session: 'InterviewSession'):
        BaseAgent.__init__(
            self, name="Interviewer",
            description="The agent that holds the interview and asks questions.",
            config=config)
        Participant.__init__(
            self, title="Interviewer",
            interview_session=interview_session)

        self._max_events_len = int(os.getenv("MAX_EVENTS_LEN", 30))
        self._max_consideration_iterations = int(
            os.getenv("MAX_CONSIDERATION_ITERATIONS", 3))

        self.tools = {
            "recall": Recall(memory_bank=self.interview_session.memory_bank),
            "respond_to_user": RespondToUser(
                tts_config=config.get("tts", {}),
                base_path=f"{os.getenv('DATA_DIR', 'data')}/{config.get("user_id")}/",
                on_response=lambda response: \
                    self.interview_session.add_message_to_chat_history(
                        role=self.title,
                        content=response
                    ),
                on_turn_complete=lambda: setattr(
                    self, '_turn_to_respond', False)
            ),
            "end_conversation": EndConversation(
                on_goodbye=lambda goodbye: (
                    self.add_event(sender=self.name,
                                   tag="goodbye", content=goodbye),
                    self.interview_session.add_message_to_chat_history(
                        role=self.title, content=goodbye)
                ),
                on_end=lambda: (
                    setattr(self, '_turn_to_respond', False),
                    self.interview_session.end_session()
                )
            )
        }

        self._turn_to_respond = False

    async def on_message(self, message: Message):

        if message:
            SessionLogger.log_to_file(
                "execution_log",
                f"[NOTIFY] Interviewer received message from {message.role}"
            )
            self.add_event(sender=message.role, tag="message",
                           content=message.content)
        
        self._turn_to_respond = True
        iterations = 0

        while self._turn_to_respond and iterations < self._max_consideration_iterations:
            prompt = self._get_prompt()
            self.add_event(sender=self.name, tag="prompt", content=prompt)
            response = await self.call_engine_async(prompt)
            print(f"{GREEN}Interviewer:\n{response}{RESET}")

<<<<<<< HEAD
            response_content = self._extract_response(
                response)
=======
            response_content, question_id, thinking = \
                self._extract_response(response)
>>>>>>> 35de8697

            self.add_event(sender=self.name, tag="message",
                           content=response_content)
            
            await self.handle_tool_calls_async(response)

            iterations += 1
            if iterations >= self._max_consideration_iterations:
                self.add_event(
                    sender="system",
                    tag="error",
                    content=f"Exceeded maximum number of consideration "
                    f"iterations ({self._max_consideration_iterations})"
                )

    def _get_prompt(self):
        '''
        Gets the prompt for the interviewer. 
        The logic for this is in the get_prompt function in interviewer/prompts.py
        '''
        main_prompt = get_prompt()
        # Get user portrait and last meeting summary from session note
        user_portrait_str = self.interview_session.session_note \
            .get_user_portrait_str()
        last_meeting_summary_str = (
            self.interview_session.session_note
            .get_last_meeting_summary_str()
        )
        # Get chat history from event stream where these are the senders
        chat_history_str = self.get_event_stream_str(
            [
                {"sender": "Interviewer", "tag": "message"},
                {"sender": "User", "tag": "message"},
                {"sender": "system", "tag": "recall"},
            ],
            as_list=True
        )
        questions_and_notes_str = self.interview_session.session_note \
            .get_questions_and_notes_str(
                hide_answered="qa"
            )
        
        # Don't end_conversation directly if API participant is present
        if self.interview_session.api_participant:
            tool_descriptions_str = self.get_tools_description(["recall", "respond_to_user"])
        else:
            tool_descriptions_str = self.get_tools_description()
        
        recent_events = chat_history_str[-self._max_events_len:] if \
            len(chat_history_str) > self._max_events_len else chat_history_str

        return format_prompt(main_prompt, {
            "user_portrait": user_portrait_str,
            "last_meeting_summary": last_meeting_summary_str,
            "chat_history": '\n'.join(recent_events),
            "questions_and_notes": questions_and_notes_str,
            "tool_descriptions": tool_descriptions_str
        })

    def _extract_response(self, full_response: str) -> tuple[str, str]:
        """Extract the content between <response_content> and <thinking> tags"""
        response_match = re.search(
            r'<response>(.*?)</response>', full_response, re.DOTALL)
        response = response_match.group(
            1).strip() if response_match else full_response
        return response<|MERGE_RESOLUTION|>--- conflicted
+++ resolved
@@ -96,13 +96,7 @@
             response = await self.call_engine_async(prompt)
             print(f"{GREEN}Interviewer:\n{response}{RESET}")
 
-<<<<<<< HEAD
-            response_content = self._extract_response(
-                response)
-=======
-            response_content, question_id, thinking = \
-                self._extract_response(response)
->>>>>>> 35de8697
+            response_content = self._extract_response(response)
 
             self.add_event(sender=self.name, tag="message",
                            content=response_content)
@@ -162,7 +156,7 @@
             "tool_descriptions": tool_descriptions_str
         })
 
-    def _extract_response(self, full_response: str) -> tuple[str, str]:
+    def _extract_response(self, full_response: str) -> str:
         """Extract the content between <response_content> and <thinking> tags"""
         response_match = re.search(
             r'<response>(.*?)</response>', full_response, re.DOTALL)
